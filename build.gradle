--- conflicted
+++ resolved
@@ -3,12 +3,9 @@
         google()
         jcenter()
     }
+
     dependencies {
-<<<<<<< HEAD
-        classpath 'com.android.tools.build:gradle:3.4.2'
-=======
-        classpath 'com.android.tools.build:gradle:3.6.1'
->>>>>>> dc48353f
+        classpath 'com.android.tools.build:gradle:3.4.1'
         classpath 'com.github.dcendents:android-maven-gradle-plugin:2.1'
         classpath 'com.jfrog.bintray.gradle:gradle-bintray-plugin:1.8.4'
     }
